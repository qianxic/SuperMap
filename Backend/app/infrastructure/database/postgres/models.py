--- conflicted
+++ resolved
@@ -1,16 +1,9 @@
 """
 PostgreSQL数据库模型
 """
-<<<<<<< HEAD
-from sqlalchemy import Column, String, Boolean, DateTime, Text, Integer, Float, ForeignKey
+from sqlalchemy import Column, String, Boolean, DateTime, Text, Integer
 from sqlalchemy.dialects.postgresql import UUID, JSONB
 from sqlalchemy.sql import func
-=======
-from sqlalchemy import Column, String, Integer, Boolean, DateTime, Text, Float, JSON, ForeignKey
-from sqlalchemy.dialects.postgresql import UUID, GEOMETRY
-from sqlalchemy.ext.declarative import declarative_base
->>>>>>> 65428e68
-from sqlalchemy.orm import relationship
 from datetime import datetime
 import uuid
 
@@ -26,57 +19,15 @@
     email = Column(String(100), unique=True, nullable=False, index=True)
     phone = Column(String(20), unique=True, nullable=True, index=True)
     hashed_password = Column(String(255), nullable=False)
-    is_active = Column(Boolean, default=True)
-    is_superuser = Column(Boolean, default=False)
-    created_at = Column(DateTime, default=datetime.utcnow)
-    updated_at = Column(DateTime, default=datetime.utcnow, onupdate=datetime.utcnow)
-    last_login = Column(DateTime, nullable=True)
-
-
-class LayerModel(Base):
-    """图层模型"""
-    __tablename__ = "layers"
+    is_active = Column(Boolean, default=True, nullable=False, index=True)
+    is_superuser = Column(Boolean, default=False, nullable=False)
+    created_at = Column(DateTime(timezone=True), server_default=func.now(), nullable=False)
+    updated_at = Column(DateTime(timezone=True), server_default=func.now(), onupdate=func.now(), nullable=False)
+    last_login = Column(DateTime(timezone=True), nullable=True)
     
-    id = Column(UUID(as_uuid=True), primary_key=True, default=uuid.uuid4)
-    name = Column(String(100), nullable=False, index=True)
-    description = Column(Text, nullable=True)
-    geometry_type = Column(String(50), nullable=False)  # Point, LineString, Polygon等
-    srid = Column(Integer, default=4326, nullable=False)
-    extent_min_x = Column(Float, nullable=True)
-    extent_min_y = Column(Float, nullable=True)
-    extent_max_x = Column(Float, nullable=True)
-    extent_max_y = Column(Float, nullable=True)
-    feature_count = Column(Integer, default=0)
-    is_visible = Column(Boolean, default=True)
-    opacity = Column(Float, default=1.0)
-    style = Column(JSON, default={})
-    created_at = Column(DateTime, default=datetime.utcnow)
-    updated_at = Column(DateTime, default=datetime.utcnow, onupdate=datetime.utcnow)
+    def __repr__(self):
+        return f"<UserModel(id={self.id}, username='{self.username}', email='{self.email}')>"
     
-    # 关系
-    features = relationship("SpatialFeatureModel", back_populates="layer", cascade="all, delete-orphan")
-
-
-class SpatialFeatureModel(Base):
-    """空间要素模型"""
-    __tablename__ = "spatial_features"
-    
-    id = Column(UUID(as_uuid=True), primary_key=True, default=uuid.uuid4)
-    layer_id = Column(UUID(as_uuid=True), ForeignKey("layers.id"), nullable=False, index=True)
-    geometry = Column(GEOMETRY(geometry_type='GEOMETRY', srid=4326), nullable=False)
-    properties = Column(JSON, default={})
-    created_at = Column(DateTime, default=datetime.utcnow)
-    updated_at = Column(DateTime, default=datetime.utcnow, onupdate=datetime.utcnow)
-    
-    # 关系
-    layer = relationship("LayerModel", back_populates="features")
-
-
-class AnalysisResultModel(Base):
-    """分析结果模型"""
-    __tablename__ = "analysis_results"
-    
-<<<<<<< HEAD
     def to_dict(self):
         """转换为字典格式"""
         return {
@@ -89,181 +40,4 @@
             "created_at": self.created_at.isoformat() if self.created_at is not None else None,
             "updated_at": self.updated_at.isoformat() if self.updated_at is not None else None,
             "last_login": self.last_login.isoformat() if self.last_login is not None else None
-        }
-
-
-class LayerModel(Base):
-    """图层数据库模型
-    
-    注意: 此模型定义需要根据您实际制作的表结构进行调整
-    当前为参考定义，请根据实际表结构修改字段名称和类型
-    """
-    __tablename__ = "layers"
-    
-    id = Column(UUID(as_uuid=True), primary_key=True, default=uuid.uuid4)
-    name = Column(String(255), nullable=False, index=True)
-    description = Column(Text, nullable=True)
-    geometry_type = Column(String(50), nullable=False)  # Point, LineString, Polygon, etc.
-    srid = Column(Integer, default=4326, nullable=False)
-    extent = Column(JSONB, nullable=True)  # 空间范围
-    feature_count = Column(Integer, default=0, nullable=False)
-    is_visible = Column(Boolean, default=True, nullable=False)
-    opacity = Column(Float, default=1.0, nullable=False)
-    style = Column(JSONB, nullable=True)  # 样式配置
-    created_by = Column(UUID(as_uuid=True), ForeignKey("users.id"), nullable=True)
-    created_at = Column(DateTime(timezone=True), server_default=func.now(), nullable=False)
-    updated_at = Column(DateTime(timezone=True), server_default=func.now(), onupdate=func.now(), nullable=False)
-    
-    # 关系
-    created_by_user = relationship("UserModel", foreign_keys=[created_by])
-    features = relationship("SpatialFeatureModel", back_populates="layer", cascade="all, delete-orphan")
-    
-    def __repr__(self):
-        return f"<LayerModel(id={self.id}, name='{self.name}', geometry_type='{self.geometry_type}')>"
-    
-    def to_dict(self):
-        """转换为字典格式"""
-        return {
-            "id": str(self.id),
-            "name": self.name,
-            "description": self.description,
-            "geometry_type": self.geometry_type,
-            "srid": self.srid,
-            "extent": self.extent,
-            "feature_count": self.feature_count,
-            "is_visible": self.is_visible,
-            "opacity": self.opacity,
-            "style": self.style,
-            "created_by": str(self.created_by) if self.created_by is not None else None,
-            "created_at": self.created_at.isoformat() if self.created_at is not None else None,
-            "updated_at": self.updated_at.isoformat() if self.updated_at is not None else None
-        }
-
-
-class SpatialFeatureModel(Base):
-    """空间要素数据库模型
-    
-    注意: 此模型定义需要根据您实际制作的表结构进行调整
-    当前为参考定义，请根据实际表结构修改字段名称和类型
-    """
-    __tablename__ = "spatial_features"
-    
-    id = Column(UUID(as_uuid=True), primary_key=True, default=uuid.uuid4)
-    layer_id = Column(UUID(as_uuid=True), ForeignKey("layers.id"), nullable=False, index=True)
-    geometry_wkt = Column(Text, nullable=False)  # WKT格式的几何数据
-    properties = Column(JSONB, nullable=True)  # 属性数据
-    created_at = Column(DateTime(timezone=True), server_default=func.now(), nullable=False)
-    updated_at = Column(DateTime(timezone=True), server_default=func.now(), onupdate=func.now(), nullable=False)
-    
-    # 关系
-    layer = relationship("LayerModel", back_populates="features")
-    
-    def __repr__(self):
-        return f"<SpatialFeatureModel(id={self.id}, layer_id={self.layer_id})>"
-    
-    def to_dict(self):
-        """转换为字典格式"""
-        return {
-            "id": str(self.id),
-            "layer_id": str(self.layer_id),
-            "geometry_wkt": self.geometry_wkt,
-            "properties": self.properties,
-            "created_at": self.created_at.isoformat() if self.created_at is not None else None,
-            "updated_at": self.updated_at.isoformat() if self.updated_at is not None else None
-        }
-
-
-class AnalysisResultModel(Base):
-    """分析结果数据库模型
-    
-    注意: 此模型定义需要根据您实际制作的表结构进行调整
-    当前为参考定义，请根据实际表结构修改字段名称和类型
-    """
-    __tablename__ = "analysis_results"
-    
-    id = Column(UUID(as_uuid=True), primary_key=True, default=uuid.uuid4)
-    analysis_type = Column(String(100), nullable=False, index=True)  # buffer, distance, etc.
-    layer_id = Column(UUID(as_uuid=True), ForeignKey("layers.id"), nullable=True)
-    user_id = Column(UUID(as_uuid=True), ForeignKey("users.id"), nullable=True)
-    input_parameters = Column(JSONB, nullable=True)  # 输入参数
-    result_data = Column(JSONB, nullable=True)  # 结果数据
-    geometry_wkt = Column(Text, nullable=True)  # 结果几何数据
-    statistics = Column(JSONB, nullable=True)  # 统计信息
-    execution_time = Column(Float, default=0.0, nullable=False)  # 执行时间
-    created_at = Column(DateTime(timezone=True), server_default=func.now(), nullable=False)
-    
-    # 关系
-    layer = relationship("LayerModel")
-    user = relationship("UserModel")
-    
-    def __repr__(self):
-        return f"<AnalysisResultModel(id={self.id}, analysis_type='{self.analysis_type}')>"
-    
-    def to_dict(self):
-        """转换为字典格式"""
-        return {
-            "id": str(self.id),
-            "analysis_type": self.analysis_type,
-            "layer_id": str(self.layer_id) if self.layer_id is not None else None,
-            "user_id": str(self.user_id) if self.user_id is not None else None,
-            "input_parameters": self.input_parameters,
-            "result_data": self.result_data,
-            "geometry_wkt": self.geometry_wkt,
-            "statistics": self.statistics,
-            "execution_time": self.execution_time,
-            "created_at": self.created_at.isoformat() if self.created_at is not None else None
-        }
-
-
-class SpatialQueryModel(Base):
-    """空间查询数据库模型
-    
-    注意: 此模型定义需要根据您实际制作的表结构进行调整
-    当前为参考定义，请根据实际表结构修改字段名称和类型
-    """
-    __tablename__ = "spatial_queries"
-    
-    id = Column(UUID(as_uuid=True), primary_key=True, default=uuid.uuid4)
-    query_type = Column(String(50), nullable=False, index=True)  # spatial, attribute, sql, hybrid
-    layer_id = Column(UUID(as_uuid=True), ForeignKey("layers.id"), nullable=True)
-    user_id = Column(UUID(as_uuid=True), ForeignKey("users.id"), nullable=True)
-    query_parameters = Column(JSONB, nullable=True)  # 查询参数
-    spatial_filter = Column(JSONB, nullable=True)  # 空间过滤条件
-    attribute_filter = Column(JSONB, nullable=True)  # 属性过滤条件
-    sql_query = Column(Text, nullable=True)  # SQL查询语句
-    limit = Column(Integer, default=1000, nullable=False)
-    offset = Column(Integer, default=0, nullable=False)
-    created_at = Column(DateTime(timezone=True), server_default=func.now(), nullable=False)
-    
-    # 关系
-    layer = relationship("LayerModel")
-    user = relationship("UserModel")
-    
-    def __repr__(self):
-        return f"<SpatialQueryModel(id={self.id}, query_type='{self.query_type}')>"
-    
-    def to_dict(self):
-        """转换为字典格式"""
-        return {
-            "id": str(self.id),
-            "query_type": self.query_type,
-            "layer_id": str(self.layer_id) if self.layer_id is not None else None,
-            "user_id": str(self.user_id) if self.user_id is not None else None,
-            "query_parameters": self.query_parameters,
-            "spatial_filter": self.spatial_filter,
-            "attribute_filter": self.attribute_filter,
-            "sql_query": self.sql_query,
-            "limit": self.limit,
-            "offset": self.offset,
-            "created_at": self.created_at.isoformat() if self.created_at is not None else None
-        }
-=======
-    id = Column(UUID(as_uuid=True), primary_key=True, default=uuid.uuid4)
-    analysis_type = Column(String(50), nullable=False, index=True)  # buffer, distance, intersect等
-    input_parameters = Column(JSON, nullable=False)
-    result_data = Column(JSON, nullable=False)
-    geometry = Column(GEOMETRY(geometry_type='GEOMETRY', srid=4326), nullable=True)
-    statistics = Column(JSON, default={})
-    execution_time = Column(Float, default=0.0)
-    created_at = Column(DateTime, default=datetime.utcnow)
->>>>>>> 65428e68
+        }